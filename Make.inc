# -*- mode: makefile-gmake -*-

## Note:
##   It is generally preferable to change these options, for
##   your local machine, in a file named `Make.user` in this directory

# OPENBLAS build options
OPENBLAS_DYNAMIC_ARCH=1
OPENBLAS_USE_THREAD=1
OPENBLAS_TARGET_ARCH=

# Use libraries available on the system instead of building them
USE_SYSTEM_LLVM=0
USE_SYSTEM_LIBUNWIND=0
USE_SYSTEM_READLINE=0
USE_SYSTEM_PCRE=0
USE_SYSTEM_LIBM=0
USE_SYSTEM_OPENLIBM=0
UNTRUSTED_SYSTEM_LIBM=0
USE_SYSTEM_BLAS=0
USE_SYSTEM_LAPACK=0
USE_SYSTEM_FFTW=0
USE_SYSTEM_GMP=0
USE_SYSTEM_MPFR=0
USE_SYSTEM_ARPACK=0
USE_SYSTEM_SUITESPARSE=0
USE_SYSTEM_ZLIB=0
USE_SYSTEM_GRISU=0
USE_SYSTEM_RMATH=0
USE_SYSTEM_LIBUV=0

USE_MKL = 0
MKLLIB = $(MKLROOT)/lib/intel64

# Link to the LLVM shared library
USE_LLVM_SHLIB = 0

# Set to 1 to enable profiling with Intel VTune Amplifier
USE_INTEL_JITEVENTS = 0

<<<<<<< HEAD
# libc++ is standard on OS X 10.9, but not for earlier releases
=======
>>>>>>> 5bdefaf5
USE_LIBCPP = 0

# we include twice to pickup user definitions better
ifeq (exists, $(shell [ -e $(JULIAHOME)/Make.user ] && echo exists ))
include $(JULIAHOME)/Make.user
endif

# disable automatic Makefile rules
.SUFFIXES:

JULIA_VERSION = $(shell cat $(JULIAHOME)/VERSION)
JULIA_COMMIT = $(shell git rev-parse --short=10 HEAD)

# LLVM Options
LLVMROOT = $(BUILD)
LLVM_ASSERTIONS = 0
LLVM_DEBUG = 0
# set to 1 to get clang and compiler-rt
BUILD_LLVM_CLANG = 0
# set to 1 to get lldb (often does not work, no chance with llvm3.2 and earlier)
# see http://lldb.llvm.org/build.html for dependancies
BUILD_LLDB = 0

BUILD = $(JULIAHOME)/usr

# Directories where said libraries get installed to
JL_PRIVATE_LIBDIR = lib/julia
JL_LIBDIR = lib

# This used for debian packaging, to conform to library layout guidelines
ifeq ($(MULTIARCH_INSTALL), 1)
MULTIARCH = $(shell gcc -print-multiarch)
JL_PRIVATE_LIBDIR = lib/$(MULTIARCH)/julia
JL_LIBDIR = lib/$(MULTIARCH)/
endif

# Cross-compile
#XC_HOST = i686-w64-mingw32
#XC_HOST = x86_64-w64-mingw32

ifeq ($(XC_HOST),)
CROSS_COMPILE=
HOSTCC = $(CC)
else
HOSTCC = gcc
override OPENBLAS_DYNAMIC_ARCH = 1
override CROSS_COMPILE=$(XC_HOST)-
ifneq (,$(findstring mingw,$(XC_HOST)))
override OS := WINNT
export STD_LIB_PATH := $(shell $(CROSS_COMPILE)gcc -print-search-dirs | grep programs | sed "s/^programs: =//" | xargs -d":" winepath -w | tr '\n' ';')
export STD_LIB_PATH := $(STD_LIB_PATH);$(shell $(CROSS_COMPILE)gcc -print-search-dirs | grep libraries | sed "s/^libraries: =//" | xargs -d":" winepath -w | tr '\n' ';')
else
$(error "unknown XC_HOST variable set")
endif
endif

JLDOWNLOAD = $(JULIAHOME)/deps/jldownload

# Figure out OS and architecture
BUILD_OS := $(shell uname)
OS := $(BUILD_OS)

ifneq (,$(findstring MINGW,$(OS)))
override OS := WINNT
endif
ifneq (,$(findstring MINGW,$(BUILD_OS)))
override BUILD_OS := WINNT
endif
ifneq (,$(findstring MSYS,$(OS)))
override OS := WINNT
endif
ifneq (,$(findstring MSYS,$(BUILD_OS)))
override BUILD_OS := WINNT
endif

ifeq ($(OS), WINNT)
fPIC =
ifeq ($(BUILD_OS), WINNT)
PATH := ${PATH}:${BUILD}/${JL_LIBDIR}:${BUILD}/${JL_PRIVATE_LIBDIR}:/c/Program Files/7-zip
endif
EXE = .exe
else
fPIC = -fPIC
EXE =
endif

DEFAULT_REPL = readline
JULIAGC = MARKSWEEP
USE_COPY_STACKS = 1

# Compiler specific stuff

ifeq ($(CC), clang)
USEGCC = 0
USECLANG = 1
else
USEGCC = 1
USECLANG = 0
endif

STDLIBCPP_FLAG = 

ifeq ($(OS), Darwin)
DARWINVER = $(shell uname -r | cut -b 1-2)
OSXVER = $(shell sw_vers -productVersion | cut -b 1-4)
ifeq ($(DARWINVER), 10) # Snow Leopard specific configuration
USEGCC = 1
USECLANG = 0
OPENBLAS_TARGET_ARCH=NEHALEM
OPENBLAS_DYNAMIC_ARCH=0
USE_SYSTEM_LIBUNWIND=1
else
ifeq ($(DARWINVER),13)
USE_LIBCPP = 1
<<<<<<< HEAD
STDLIBCPP_FLAG = -stdlib=libstdc++
=======
>>>>>>> 5bdefaf5
else 
USE_LIBCPP = 0
endif
USEGCC = 0
USECLANG = 1
endif
endif

FC = $(CROSS_COMPILE)gfortran

ifeq ($(USEGCC),1)
ifeq ($(USE_LIBCPP),1)
$(error USE_LIBCPP only supported with clang. Try setting USE_LIBCPP=0)
endif
CC = $(CROSS_COMPILE)gcc
CXX = $(CROSS_COMPILE)g++
JCFLAGS = -std=gnu99 -pipe $(fPIC) -fno-strict-aliasing -D_FILE_OFFSET_BITS=64
JCXXFLAGS = -pipe $(fPIC) -fno-rtti
DEBUGFLAGS = -O0 -ggdb3 -DDEBUG -fstack-protector-all
SHIPFLAGS = -O3 -falign-functions
endif

ifeq ($(USECLANG),1)
CC = $(CROSS_COMPILE)clang
CXX = $(CROSS_COMPILE)clang++
JCFLAGS = -pipe $(fPIC) -fno-strict-aliasing -D_FILE_OFFSET_BITS=64
JCXXFLAGS = -pipe $(fPIC) -fno-rtti
ifeq ($(USE_LIBCPP),1)
CXX += -stdlib=libc++
else
CXX += -stdlib=stdlibc++
endif
DEBUGFLAGS = -O0 -g -DDEBUG -fstack-protector-all
SHIPFLAGS = -O3
ifeq ($(OS), Darwin)
ifeq ($(USE_LIBCPP), 1)
<<<<<<< HEAD
CC += -stdlib=libc++ -mmacosx-version-min=10.7
CXX += -stdlib=libc++ -mmacosx-version-min=10.7
FC += -mmacosx-version-min=10.7
else
CC += $(STDLIBCPP_FLAG) -mmacosx-version-min=10.6
CXX += $(STDLIBCPP_FLAG) -mmacosx-version-min=10.6
=======
CC += -mmacosx-version-min=10.7
CXX += -mmacosx-version-min=10.7
FC += -mmacosx-version-min=10.7
else
CC += -mmacosx-version-min=10.6
CXX += -mmacosx-version-min=10.6
>>>>>>> 5bdefaf5
endif
JCFLAGS += -D_LARGEFILE_SOURCE -D_DARWIN_USE_64_BIT_INODE=1
endif
endif

<<<<<<< HEAD
JFFLAGS = -O2 $(fPIC)
=======
JFFLAGS = -O2 $(fPIC) -mmacosx-version-min=10.8
>>>>>>> 5bdefaf5
CPP = $(CC) -E
AR := $(CROSS_COMPILE)ar
AS := $(CROSS_COMPILE)as
LD := $(CROSS_COMPILE)ld
RANLIB := $(CROSS_COMPILE)ranlib

# if not absolute, then relative to JULIA_HOME
JCFLAGS += '-DJL_SYSTEM_IMAGE_PATH="../$(JL_PRIVATE_LIBDIR)/sys.ji"'

ifeq (exists, $(shell [ -e $(JULIAHOME)/Make.user ] && echo exists ))
include $(JULIAHOME)/Make.user
endif

# ===========================================================================

BUILD_MACHINE := $(shell $(HOSTCC) -dumpmachine)
ARCH := $(shell $(CC) -dumpmachine | sed "s/\([^-]*\).*$$/\1/")
ifeq ($(ARCH),mingw32)
$(error "the mingw32 compiler you are using fails the openblas testsuite. please see the README.windows document for a replacement")
endif
ifeq ($(BUILD_OS),Darwin)
## Mac is a rather amazing 64-bit user-space on 32-bit kernel architecture, so to determine arch we detect
## the capabilities of the hardware, rather than the compiler or kernel, and make a substitution
ifeq ($(ARCH),x86_64)
ARCH = i686
else ifeq ($(ARCH),i386)
ARCH = i686
endif
ifeq ($(ARCH),i686)
ifeq ($(shell sysctl -n hw.cpu64bit_capable),1)
ARCH = x86_64
endif
BUILD_MACHINE := $(ARCH)$(shell echo $(BUILD_MACHINE) | sed "s/[^-]*\(.*\)$$/\1/")
endif
endif

ifeq ($(USEGCC),1)
ifneq ($(ARCH), ppc64)
  SHIPFLAGS += -momit-leaf-frame-pointer
endif
endif

ifeq ($(USE_SYSTEM_LIBUNWIND), 1)
ifneq ($(OS),Darwin)
LIBUNWIND=-lunwind-generic -lunwind
endif
else
ifeq ($(OS),Darwin)
LIBUNWIND=$(BUILD)/$(JL_LIBDIR)/libosxunwind.a
JCFLAGS+=-DLIBOSXUNWIND
else
LIBUNWIND=$(BUILD)/$(JL_LIBDIR)/libunwind-generic.a $(BUILD)/$(JL_LIBDIR)/libunwind.a
endif
endif

ifeq ($(USE_SYSTEM_LLVM), 1)
LLVM_CONFIG ?= llvm-config$(EXE)
else
LLVM_CONFIG=$(LLVMROOT)/bin/llvm-config$(EXE)
endif

ifeq ($(USE_SYSTEM_READLINE), 1)
READLINE = -lreadline
else
ifeq ($(OS),WINNT)
READLINE = $(BUILD)/lib/libreadline.a
else
READLINE = $(BUILD)/$(JL_LIBDIR)/libreadline.a
endif
endif

ifeq ($(OS),WINNT)
READLINE += $(BUILD)/lib/libhistory.a
else
READLINE += -lncurses
endif

ifeq ($(USE_SYSTEM_PCRE), 1)
PCRE_CONFIG = pcre-config
else
PCRE_CONFIG = $(BUILD)/bin/pcre-config
endif

# Use 64-bit libraries by default on 64-bit architectures
ifeq ($(ARCH), x86_64)
USE_BLAS64 ?= 1
endif

ifeq ($(USE_SYSTEM_BLAS), 1)
ifeq ($(OS), Darwin)
USE_BLAS64 = 0
USE_SYSTEM_LAPACK = 0
LIBBLAS = -L$(BUILD)/$(JL_LIBDIR) -lgfortblas
LIBBLASNAME = libgfortblas
else
LIBBLAS ?= -lblas
LIBBLASNAME ?= libblas
endif
else
LIBBLAS = -L$(BUILD)/$(JL_LIBDIR) -lopenblas
LIBBLASNAME = libopenblas
endif

# OpenBLAS builds LAPACK as part of its build.
# We only need to build LAPACK if we are not using OpenBLAS.
ifeq ($(USE_SYSTEM_BLAS), 0)
LIBLAPACK = $(LIBBLAS)
LIBLAPACKNAME = $(LIBBLASNAME)
else
ifeq ($(USE_SYSTEM_LAPACK), 1)
LIBLAPACK = -llapack
LIBLAPACKNAME = liblapack
else
LIBLAPACK = -L$(BUILD)/$(JL_LIBDIR) -llapack $(LIBBLAS)
LIBLAPACKNAME = liblapack
endif
endif

ifeq ($(USE_SYSTEM_LIBM), 1)
LIBM = -lm
LIBMNAME = libm
else
LIBM = -lopenlibm
LIBMNAME = libopenlibm
endif

ifeq ($(USE_SYSTEM_LIBUV), 1)
  LIBUV = /usr/lib/libuv-julia.a
  LIBUV_INC = /usr/include
else
ifeq ($(OS),WINNT)
  LIBUV = $(BUILD)/lib/libuv.a
else
  LIBUV = $(BUILD)/$(JL_LIBDIR)/libuv.a
endif
  LIBUV_INC = $(JULIAHOME)/deps/libuv/include
endif

# OS specific stuff

# install_name_tool
ifeq ($(OS), Darwin)
  # must end with a / and have no trailing spaces
  INSTALL_NAME_ID_DIR = @rpath/
  INSTALL_NAME_CMD = install_name_tool -id $(INSTALL_NAME_ID_DIR)
  INSTALL_NAME_CHANGE_CMD = install_name_tool -change
else
  INSTALL_NAME_ID_DIR =
  INSTALL_NAME_CMD = true -ignore
  INSTALL_NAME_CHANGE_CMD = true -ignore
endif

# shared library runtime paths
ifeq ($(OS), WINNT)
  RPATH =
  RPATH_ORIGIN =
else ifeq ($(OS), Darwin)
  RPATH = -Wl,-rpath,'@executable_path/../$(JL_PRIVATE_LIBDIR)' -Wl,-rpath,'@executable_path/../$(JL_LIBDIR)'
  RPATH_ORIGIN =
else
  RPATH = -Wl,-rpath,'$$ORIGIN/../$(JL_PRIVATE_LIBDIR)' -Wl,-rpath,'$$ORIGIN/../$(JL_LIBDIR)' -Wl,-z,origin
  RPATH_ORIGIN = -Wl,-rpath,'$$ORIGIN' -Wl,-z,origin
endif

# file extensions
ifeq ($(OS), WINNT)
  SHLIB_EXT = dll
  SHELL_EXT = bat
else ifeq ($(OS), Darwin)
  SHLIB_EXT = dylib
  SHELL_EXT = sh
else
  SHLIB_EXT = so
  SHELL_EXT = sh
endif

# --whole-archive
ifeq ($(OS), Darwin)
  WHOLE_ARCHIVE = -Xlinker -all_load
  NO_WHOLE_ARCHIVE =
else
  WHOLE_ARCHIVE = -Wl,--whole-archive
  NO_WHOLE_ARCHIVE = -Wl,--no-whole-archive
endif

ifeq ($(OS), Linux)
OSLIBS += -ldl -lrt -lpthread -Wl,--export-dynamic -Wl,--version-script=$(JULIAHOME)/src/julia.expmap -Wl,--no-whole-archive $(LIBUNWIND)
JLDFLAGS = -Wl,-Bdynamic
endif

ifeq ($(OS), FreeBSD)
JLDFLAGS = -Wl,-Bdynamic
OSLIBS += -lkvm -lrt -Wl,--export-dynamic -Wl,--version-script=$(JULIAHOME)/src/julia.expmap $(NO_WHOLE_ARCHIVE) $(LIBUNWIND)
endif

ifeq ($(OS), Darwin)
INSTALL_NAME_CMD = install_name_tool -id $(INSTALL_NAME_ID_DIR)
INSTALL_NAME_CHANGE_CMD = install_name_tool -change
RPATH = -Wl,-rpath,'@executable_path/../$(JL_LIBDIR)' -Wl,-rpath,'@executable_path/../$(JL_PRIVATE_LIBDIR)'
SHLIB_EXT = dylib
OSLIBS += -ldl -Wl,-w -framework CoreFoundation -framework CoreServices $(LIBUNWIND)
WHOLE_ARCHIVE = -Xlinker -all_load
NO_WHOLE_ARCHIVE =
JLDFLAGS =
endif

ifeq ($(OS), WINNT)
OSLIBS += -Wl,--export-all-symbols -Wl,--version-script=$(JULIAHOME)/src/julia.expmap \
	$(NO_WHOLE_ARCHIVE) -lpsapi -lkernel32 -lws2_32 -liphlpapi -lwinmm -ldbghelp -lssp
JCFLAGS += -D_WIN32_WINNT=0x0600
JCXXFLAGS += -D_WIN32_WINNT=0x0600
JLDFLAGS = -Wl,--stack,8388608
ifeq ($(ARCH),i686)
JLDFLAGS += -Wl,--large-address-aware
endif
UNTRUSTED_SYSTEM_LIBM = 1
JL_PRIVATE_LIBDIR = bin
JL_LIBDIR = bin
endif

# Intel libraries

ifeq ($(USE_INTEL_LIBM), 1)
USE_SYSTEM_LIBM = 1
LIBM = -L$(MKLROOT)/../compiler/lib/intel64 -limf
LIBMNAME = libimf
endif

ifeq ($(USE_MKL), 1)
USE_SYSTEM_BLAS=1
USE_SYSTEM_LAPACK=1
LIBBLASNAME = libmkl_rt
LIBLAPACKNAME = libmkl_rt
MKL_LDFLAGS = -L$(MKLLIB) -lmkl_rt
ifneq ($(strip $(MKLLIB)),)
  ifeq ($(OS), Linux)
    RPATH_MKL = -Wl,-rpath,$(MKLLIB)
    RPATH     += $(RPATH_MKL)
    MKL_LDFLAGS += $(RPATH_MKL)
  endif
endif
LIBBLAS   = $(MKL_LDFLAGS)
LIBLAPACK = $(MKL_LDFLAGS)
endif

# ATLAS

# ATLAS must have been previously built with "make -C deps compile-atlas" (without -jN),
# or installed to usr/lib/libatlas from some another source (built as
# a shared library, for your platform, single threaded)
USE_ATLAS = 0
ATLAS_LIBDIR = $(BUILD)/$(JL_LIBDIR)
#or ATLAS_LIBDIR = /path/to/system/atlas/lib

ifeq ($(USE_ATLAS), 1)
USE_BLAS64 = 0
USE_SYSTEM_BLAS = 1
USE_SYSTEM_LAPACK = 1
LIBBLAS = -L$(ATLAS_LIBDIR) -lsatlas
LIBLAPACK = $(LIBBLAS)
LIBBLASNAME = libsatlas
LIBLAPACKNAME = $(LIBBLASNAME)
endif

# Make tricks

define dir_target
$$(subst $$(abspath $(JULIAHOME))/,,$$(abspath $(1))): $$(abspath $(1))
$$(abspath $(1)):
	@mkdir -p $$@
endef

ifeq ($(BUILD_OS), WINNT)
define mingw_to_dos
$(subst /,\\,$(subst $(shell $(2) pwd),$(shell $(2) cmd //C cd),$(abspath $(1))))
endef
endif

define symlink_target
CLEAN_TARGETS += clean-$(2)/$(1)
clean-$$(abspath $(2)/$(1)):
ifeq ($(BUILD_OS), WINNT)
	@-cmd //C rmdir $$(call mingw_to_dos,$(2)/$(1),cd $(2) &&)
else
	@-rm $$(abspath $(2)/$(1))
endif
$$(subst $$(abspath $(JULIAHOME))/,,$$(abspath $(2)/$(1))): $$(abspath $(2)/$(1))
$$(abspath $(2)/$(1)): | $$(abspath $(2))
ifeq ($(BUILD_OS), WINNT)
	@cmd //C mklink //J $$(call mingw_to_dos,$(2)/$(1),cd $(2) &&) $$(call mingw_to_dos,$(1),)
else ifdef JULIA_VAGRANT_BUILD
	@cp -R $$(abspath $(1)) $$@
else
	@ln -sf $$(abspath $(1)) $$@
endif
endef

ifeq ($(BUILD_OS), WINNT)
spawn = $(1)
else
ifeq ($(OS), WINNT)
spawn = wine $(1)
else
spawn = $(1)
endif
endif

exec = $(shell $(call spawn,$(1)))

wine_pathsearch = $(firstword $(wildcard $(addsuffix /$(1),$(shell printf %s\n '$(2)' | xargs -d";" winepath -u | tr '\n' ' '))))
pathsearch = $(firstword $(wildcard $(addsuffix /$(1),$(subst :, ,$(2)))))

JULIA_EXECUTABLE_debug = $(BUILD)/bin/julia-debug-$(DEFAULT_REPL)$(EXE)
JULIA_EXECUTABLE_release = $(BUILD)/bin/julia-$(DEFAULT_REPL)$(EXE)

ifeq ($(OS), WINNT)
JULIA_EXECUTABLE = $(JULIA_EXECUTABLE_release)
else ifdef JULIA_VAGRANT_BUILD
JULIA_EXECUTABLE = $(JULIA_EXECUTABLE_release)
else
JULIA_EXECUTABLE = $(JULIAHOME)/julia
endif

# Colors for make
ifndef VERBOSE
VERBOSE = 0
endif

ifeq ($(VERBOSE), 0)

QUIET_MAKE = -s

CCCOLOR="\033[34m"
LINKCOLOR="\033[34;1m"
PERLCOLOR="\033[35m"
FLISPCOLOR="\033[32m"
JULIACOLOR="\033[32;1m"

SRCCOLOR="\033[33m"
BINCOLOR="\033[37;1m"
JULCOLOR="\033[34;1m"
ENDCOLOR="\033[0m"

GOAL=$(subst $(abspath $(JULIAHOME))/,,$(abspath $@))

PRINT_CC = printf '    %b %b\n' $(CCCOLOR)CC$(ENDCOLOR) $(SRCCOLOR)$(GOAL)$(ENDCOLOR); $(1)
PRINT_LINK = printf '    %b %b\n' $(LINKCOLOR)LINK$(ENDCOLOR) $(BINCOLOR)$(GOAL)$(ENDCOLOR); $(1)
PRINT_PERL = printf '    %b %b\n' $(PERLCOLOR)PERL$(ENDCOLOR) $(BINCOLOR)$(GOAL)$(ENDCOLOR); $(1)
PRINT_FLISP = printf '    %b %b\n' $(FLISPCOLOR)FLISP$(ENDCOLOR) $(BINCOLOR)$(GOAL)$(ENDCOLOR); $(1)
PRINT_JULIA = printf '    %b %b\n' $(JULIACOLOR)JULIA$(ENDCOLOR) $(BINCOLOR)$(GOAL)$(ENDCOLOR); $(1)

else
QUIET_MAKE =
PRINT_CC = echo $(1); $(1)
PRINT_LINK = echo $(1); $(1)
PRINT_PERL = echo $(1); $(1)
PRINT_FLISP = echo $(1); $(1)
PRINT_JULIA = echo $(1); $(1)

endif<|MERGE_RESOLUTION|>--- conflicted
+++ resolved
@@ -38,10 +38,7 @@
 # Set to 1 to enable profiling with Intel VTune Amplifier
 USE_INTEL_JITEVENTS = 0
 
-<<<<<<< HEAD
 # libc++ is standard on OS X 10.9, but not for earlier releases
-=======
->>>>>>> 5bdefaf5
 USE_LIBCPP = 0
 
 # we include twice to pickup user definitions better
@@ -156,10 +153,7 @@
 else
 ifeq ($(DARWINVER),13)
 USE_LIBCPP = 1
-<<<<<<< HEAD
 STDLIBCPP_FLAG = -stdlib=libstdc++
-=======
->>>>>>> 5bdefaf5
 else 
 USE_LIBCPP = 0
 endif
@@ -196,31 +190,18 @@
 SHIPFLAGS = -O3
 ifeq ($(OS), Darwin)
 ifeq ($(USE_LIBCPP), 1)
-<<<<<<< HEAD
 CC += -stdlib=libc++ -mmacosx-version-min=10.7
 CXX += -stdlib=libc++ -mmacosx-version-min=10.7
 FC += -mmacosx-version-min=10.7
 else
 CC += $(STDLIBCPP_FLAG) -mmacosx-version-min=10.6
 CXX += $(STDLIBCPP_FLAG) -mmacosx-version-min=10.6
-=======
-CC += -mmacosx-version-min=10.7
-CXX += -mmacosx-version-min=10.7
-FC += -mmacosx-version-min=10.7
-else
-CC += -mmacosx-version-min=10.6
-CXX += -mmacosx-version-min=10.6
->>>>>>> 5bdefaf5
 endif
 JCFLAGS += -D_LARGEFILE_SOURCE -D_DARWIN_USE_64_BIT_INODE=1
 endif
 endif
 
-<<<<<<< HEAD
 JFFLAGS = -O2 $(fPIC)
-=======
-JFFLAGS = -O2 $(fPIC) -mmacosx-version-min=10.8
->>>>>>> 5bdefaf5
 CPP = $(CC) -E
 AR := $(CROSS_COMPILE)ar
 AS := $(CROSS_COMPILE)as
