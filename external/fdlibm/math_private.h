/*	$OpenBSD: math_private.h,v 1.11 2008/12/09 20:00:35 martynas Exp $	*/
/*
 * ====================================================
 * Copyright (C) 1993 by Sun Microsystems, Inc. All rights reserved.
 *
 * Developed at SunPro, a Sun Microsystems, Inc. business.
 * Permission to use, copy, modify, and distribute this
 * software is freely granted, provided that this notice 
 * is preserved.
 * ====================================================
 */

/*
 * from: @(#)fdlibm.h 5.1 93/09/24
 */

#ifndef _MATH_PRIVATE_H_
#define _MATH_PRIVATE_H_

<<<<<<< HEAD
#if defined(i386) || defined(i486) || \
	defined(intel) || defined(x86) || defined(i86pc) || \
	defined(__alpha) || defined(__osf__)
#define __LITTLE_ENDIAN
=======
#include <sys/types.h>

#ifndef M_PI
#define	M_PI		3.14159265358979323846	/* pi */
>>>>>>> 12755357
#endif

/* The original fdlibm code used statements like:
	n0 = ((*(int*)&one)>>29)^1;		* index of high word *
	ix0 = *(n0+(int*)&x);			* high word of x *
	ix1 = *((1-n0)+(int*)&x);		* low word of x *
   to dig two 32 bit words out of the 64 bit IEEE floating point
   value.  That is non-ANSI, and, moreover, the gcc instruction
   scheduler gets it wrong.  We instead use the following macros.
   Unlike the original code, we determine the endianness at compile
   time, not at run time; I don't see much benefit to selecting
   endianness at run time.  */

/* A union which permits us to convert between a double and two 32 bit
   ints.  */

/*
 * The arm32 port is little endian except for the FP word order which is
 * big endian.
 */

typedef unsigned int u_int32_t;
typedef int int32_t;

#if defined(__BIG_ENDIAN) || defined(arm32)

typedef union
{
  double value;
  struct
  {
    u_int32_t msw;
    u_int32_t lsw;
  } parts;
} ieee_double_shape_type;

typedef union
{
  long double value;
  struct {
    u_int32_t msw;
    u_int32_t nsw;
    u_int32_t lsw;
  } parts;
} ieee_extended_shape_type;

typedef union
{
  long double value;
  struct {
    u_int32_t mswhi;
    u_int32_t mswlo;
    u_int32_t lswhi;
    u_int32_t lswlo;
  } parts;
} ieee_quad_shape_type;

#endif

#if defined(__LITTLE_ENDIAN) && !defined(arm32)

typedef union
{
  double value;
  struct
  {
    u_int32_t lsw;
    u_int32_t msw;
  } parts;
} ieee_double_shape_type;

typedef union
{
  long double value;
  struct {
    u_int32_t lswlo;
    u_int32_t lswhi;
    u_int32_t mswlo;
    u_int32_t mswhi;
  } parts;
} ieee_quad_shape_type;

typedef union
{
  long double value;
  struct {
    u_int32_t lsw;
    u_int32_t nsw;
    u_int32_t msw;
  } parts;
} ieee_extended_shape_type;

#endif

/* Get two 32 bit ints from a double.  */

#define EXTRACT_WORDS(ix0,ix1,d)				\
do {								\
  ieee_double_shape_type ew_u;					\
  ew_u.value = (d);						\
  (ix0) = ew_u.parts.msw;					\
  (ix1) = ew_u.parts.lsw;					\
} while (0)

/* Get the more significant 32 bit int from a double.  */

#define GET_HIGH_WORD(i,d)					\
do {								\
  ieee_double_shape_type gh_u;					\
  gh_u.value = (d);						\
  (i) = gh_u.parts.msw;						\
} while (0)

/* Get the less significant 32 bit int from a double.  */

#define GET_LOW_WORD(i,d)					\
do {								\
  ieee_double_shape_type gl_u;					\
  gl_u.value = (d);						\
  (i) = gl_u.parts.lsw;						\
} while (0)

/* Set a double from two 32 bit ints.  */

#define INSERT_WORDS(d,ix0,ix1)					\
do {								\
  ieee_double_shape_type iw_u;					\
  iw_u.parts.msw = (ix0);					\
  iw_u.parts.lsw = (ix1);					\
  (d) = iw_u.value;						\
} while (0)

/* Set the more significant 32 bits of a double from an int.  */

#define SET_HIGH_WORD(d,v)					\
do {								\
  ieee_double_shape_type sh_u;					\
  sh_u.value = (d);						\
  sh_u.parts.msw = (v);						\
  (d) = sh_u.value;						\
} while (0)

/* Set the less significant 32 bits of a double from an int.  */

#define SET_LOW_WORD(d,v)					\
do {								\
  ieee_double_shape_type sl_u;					\
  sl_u.value = (d);						\
  sl_u.parts.lsw = (v);						\
  (d) = sl_u.value;						\
} while (0)

/* A union which permits us to convert between a float and a 32 bit
   int.  */

typedef union
{
  float value;
  u_int32_t word;
} ieee_float_shape_type;

/* Get a 32 bit int from a float.  */

#define GET_FLOAT_WORD(i,d)					\
do {								\
  ieee_float_shape_type gf_u;					\
  gf_u.value = (d);						\
  (i) = gf_u.word;						\
} while (0)

/* Set a float from a 32 bit int.  */

#define SET_FLOAT_WORD(d,i)					\
do {								\
  ieee_float_shape_type sf_u;					\
  sf_u.word = (i);						\
  (d) = sf_u.value;						\
} while (0)

#define FLT_EVAL_METHOD 1

#ifdef FLT_EVAL_METHOD
/*
 * Attempt to get strict C99 semantics for assignment with non-C99 compilers.
 */
#if FLT_EVAL_METHOD == 0 || __GNUC__ == 0
#define	STRICT_ASSIGN(type, lval, rval)	((lval) = (rval))
#else /* FLT_EVAL_METHOD == 0 || __GNUC__ == 0 */
#define	STRICT_ASSIGN(type, lval, rval) do {	\
	volatile type __lval;			\
						\
	if (sizeof(type) >= sizeof(double))	\
		(lval) = (rval);		\
	else {					\
		__lval = (rval);		\
		(lval) = __lval;		\
	}					\
} while (0)
#endif /* FLT_EVAL_METHOD == 0 || __GNUC__ == 0 */
#endif /* FLT_EVAL_METHOD */

/* fdlibm kernel function */
extern int    __ieee754_rem_pio2(double,double*);
extern double __kernel_sin(double,double,int);
extern double __kernel_cos(double,double);
extern double __kernel_tan(double,double,int);
extern int    __kernel_rem_pio2(double*,double*,int,int,int);

/* float versions of fdlibm kernel functions */
extern int   __ieee754_rem_pio2f(float,float*);
extern float __kernel_sinf(float,float,int);
extern float __kernel_cosf(float,float);
extern float __kernel_tanf(float,float,int);
extern int   __kernel_rem_pio2f(float*,float*,int,int,int,const int*);

/* long double precision kernel functions */
long double __kernel_sinl(long double, long double, int);
long double __kernel_cosl(long double, long double);
long double __kernel_tanl(long double, long double, int);

typedef unsigned int uint32_t;

/*
 * Common routine to process the arguments to nan(), nanf(), and nanl().
 */
void _scan_nan(uint32_t *__words, int __num_words, const char *__s);

/*
 * TRUNC() is a macro that sets the trailing 27 bits in the mantissa
 * of an IEEE double variable to zero.  It must be expression-like
 * for syntactic reasons, and we implement this expression using
 * an inline function instead of a pure macro to avoid depending
 * on the gcc feature of statement-expressions.
 */
#define TRUNC(d)	(_b_trunc(&(d)))

static __inline void
_b_trunc(volatile double *_dp)
{
	uint32_t _lw;

	GET_LOW_WORD(_lw, *_dp);
	SET_LOW_WORD(*_dp, _lw & 0xf8000000);
}

struct Double {
	double	a;
	double	b;
};

/*
 * Functions internal to the math package, yet not static.
 */
double __exp__D(double, double);
struct Double __log__D(double);

#endif /* _MATH_PRIVATE_H_ */<|MERGE_RESOLUTION|>--- conflicted
+++ resolved
@@ -17,18 +17,10 @@
 #ifndef _MATH_PRIVATE_H_
 #define _MATH_PRIVATE_H_
 
-<<<<<<< HEAD
 #if defined(i386) || defined(i486) || \
 	defined(intel) || defined(x86) || defined(i86pc) || \
 	defined(__alpha) || defined(__osf__)
 #define __LITTLE_ENDIAN
-=======
-#include <sys/types.h>
-
-#ifndef M_PI
-#define	M_PI		3.14159265358979323846	/* pi */
->>>>>>> 12755357
-#endif
 
 /* The original fdlibm code used statements like:
 	n0 = ((*(int*)&one)>>29)^1;		* index of high word *
