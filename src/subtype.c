--- conflicted
+++ resolved
@@ -250,8 +250,8 @@
 {
     if (a == b || a == (jl_value_t*)jl_any_type || b == (jl_value_t*)jl_any_type)
         return 0;
-    if (jl_is_leaf_type(a) && !((jl_datatype_t*)a)->abstract &&
-        jl_is_leaf_type(b) && !((jl_datatype_t*)b)->abstract &&
+    if (jl_is_concrete_type(a) && !((jl_datatype_t*)a)->abstract &&
+        jl_is_concrete_type(b) && !((jl_datatype_t*)b)->abstract &&
         // TODO: remove these 2 lines if and when Tuple{Union{}} === Union{}
         (((jl_datatype_t*)a)->name != jl_tuple_typename ||
          ((jl_datatype_t*)b)->name != jl_tuple_typename))
@@ -502,7 +502,7 @@
 
 // check that a type is concrete. this is used to check concrete typevars;
 // issubtype is false if the lower bound of a concrete type var is not concrete.
-static int is_leaf_bound(jl_value_t *v)
+static int is_concrete_bound(jl_value_t *v)
 {
     if (v == jl_bottom_type) return 1;
     if (jl_is_datatype(v)) {
@@ -516,7 +516,7 @@
         size_t l = jl_svec_len(t);
         if (((jl_datatype_t*)v)->name == jl_tuple_typename) {
             for(int i=0; i < l; i++) {
-                if (!is_leaf_bound(jl_svecref(t,i)))
+                if (!is_concrete_bound(jl_svecref(t,i)))
                     return 0;
             }
         }
@@ -525,11 +525,11 @@
     return !jl_is_type(v) && !jl_is_typevar(v);
 }
 
-static int is_leaf_typevar(jl_value_t *v)
+static int is_concrete_typevar(jl_value_t *v)
 {
     if (jl_is_typevar(v))
-        return is_leaf_typevar(((jl_tvar_t*)v)->lb);
-    return is_leaf_bound(v);
+        return is_concrete_typevar(((jl_tvar_t*)v)->lb);
+    return is_concrete_bound(v);
 }
 
 static jl_value_t *widen_Type(jl_value_t *t)
@@ -576,7 +576,7 @@
         if (e->envidx < e->envsz) {
             jl_value_t *val;
             if (!vb.occurs_inv && vb.lb != jl_bottom_type)
-                val = is_leaf_bound(vb.lb) ? vb.lb : (jl_value_t*)jl_new_typevar(u->var->name, jl_bottom_type, vb.lb);
+                val = is_concrete_bound(vb.lb) ? vb.lb : (jl_value_t*)jl_new_typevar(u->var->name, jl_bottom_type, vb.lb);
             else if (vb.lb == vb.ub)
                 val = vb.lb;
             else if (vb.lb != jl_bottom_type)
@@ -605,7 +605,7 @@
     // !( Tuple{Int, String} <: Tuple{T, T} where T)
     // Then check concreteness by checking that the lower bound is not an abstract type.
     if (ans && (vb.concrete || (!vb.occurs_inv && vb.occurs_cov > 1)) &&
-        is_leaf_typevar((jl_value_t*)u->var)) {
+        is_concrete_typevar((jl_value_t*)u->var)) {
         if (jl_is_typevar(vb.lb)) {
             // TODO test case that demonstrates the need for this?
             /*
@@ -617,7 +617,7 @@
                 ans = (v == vb.concretevar);
             */
         }
-        else if (!is_leaf_bound(vb.lb)) {
+        else if (!is_concrete_bound(vb.lb)) {
             ans = 0;
         }
         if (ans) {
@@ -1375,7 +1375,7 @@
         // given x<:T<:x, substitute x for T
         varval = vb->ub;
     }
-    else if (!var_occurs_inside(res, vb->var, 0, 1) && is_leaf_bound(vb->ub)) {
+    else if (!var_occurs_inside(res, vb->var, 0, 1) && is_concrete_bound(vb->ub)) {
         // replace T<:x with x in covariant position when possible
         varval = vb->ub;
     }
@@ -1475,7 +1475,7 @@
 
     if (vb->right && e->envidx < e->envsz) {
         jl_value_t *oldval = e->envout[e->envidx];
-        if (!varval || (!is_leaf_bound(varval) && !vb->occurs_inv))
+        if (!varval || (!is_concrete_bound(varval) && !vb->occurs_inv))
             e->envout[e->envidx] = (jl_value_t*)vb->var;
         else if (!(oldval && jl_is_typevar(oldval) && jl_is_long(varval)))
             e->envout[e->envidx] = varval;
@@ -1511,7 +1511,7 @@
     else {
         res = intersect(u->body, t, e, param);
     }
-    vb->concrete |= (!vb->occurs_inv && vb->occurs_cov > 1 && is_leaf_typevar((jl_value_t*)u->var));
+    vb->concrete |= (!vb->occurs_inv && vb->occurs_cov > 1 && is_concrete_typevar((jl_value_t*)u->var));
 
     // handle the "diagonal dispatch" rule, which says that a type var occurring more
     // than once, and only in covariant position, is constrained to concrete types. E.g.
@@ -1521,7 +1521,7 @@
     if (res != jl_bottom_type && vb->concrete) {
         if (jl_is_typevar(vb->lb)) {
         }
-        else if (!is_leaf_bound(vb->lb)) {
+        else if (!is_concrete_bound(vb->lb)) {
             res = jl_bottom_type;
         }
     }
@@ -1971,11 +1971,11 @@
                 if (ii == jl_bottom_type) return jl_bottom_type;
                 if (jl_is_typevar(xp1)) {
                     jl_varbinding_t *xb = lookup(e, (jl_tvar_t*)xp1);
-                    if (xb && is_leaf_typevar((jl_value_t*)xb->var)) xb->concrete = 1;
+                    if (xb && is_concrete_typevar((jl_value_t*)xb->var)) xb->concrete = 1;
                 }
                 if (jl_is_typevar(yp1)) {
                     jl_varbinding_t *yb = lookup(e, (jl_tvar_t*)yp1);
-                    if (yb && is_leaf_typevar((jl_value_t*)yb->var)) yb->concrete = 1;
+                    if (yb && is_concrete_typevar((jl_value_t*)yb->var)) yb->concrete = 1;
                 }
                 JL_GC_PUSH2(&ii, &i2);
                 // Vararg{T,N} <: Vararg{T2,N2}; equate N and N2
@@ -2142,24 +2142,9 @@
         else {
             sz = szb;
             // TODO: compute better `env` directly during intersection.
-<<<<<<< HEAD
-            // we assume that if the intersection is a concrete type, we have
-            // full information in `env`. however the intersection algorithm
-            // does not yet provide that in all cases so use subtype.
-            if (szb > 0 && jl_is_concrete_type(*ans) && !jl_types_equal(b, (jl_value_t*)jl_type_type)) {
-                if (jl_subtype_env(*ans, b, env, szb)) {
-                    for(i=0; i < sz; i++) {
-                        if (jl_is_typevar(env[i])) {
-                            *ans = jl_bottom_type; goto bot;
-                        }
-                    }
-                }
-                else {
-=======
             // for now, we attempt to compute env by using subtype on the intersection result
             if (szb > 0 && !jl_types_equal(b, (jl_value_t*)jl_type_type)) {
                 if (!jl_subtype_env(*ans, b, env, szb)) {
->>>>>>> fe09a7b5
                     sz = 0;
                 }
             }
